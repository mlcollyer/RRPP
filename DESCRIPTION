--- conflicted
+++ resolved
@@ -1,21 +1,17 @@
 Package: RRPP
 Title: Linear Model Evaluation with Randomized Residuals in a
         Permutation Procedure
-<<<<<<< HEAD
-Version: 2.1.2
-=======
 Version: 2.1.2.999
->>>>>>> 256b6c0a
 Authors@R: c(
-    person("Michael", "Collyer", , "mlcollyer@gmail.com", c("aut", "cre"), 
+    person("Michael", "Collyer", , "mlcollyer@gmail.com", c("aut", "cre"),
     comment = c(ORCID = "0000-0003-0238-2201")),
-    person("Dean", "Adams", , role = "aut", 
+    person("Dean", "Adams", , role = "aut",
     comment = c(ORCID = "0000-0001-9172-7894"))
     )
-Description: Linear model calculations are made for many random versions of data.  
-    Using residual randomization in a permutation procedure, sums of squares are 
-    calculated over many permutations to generate empirical probability distributions 
-    for evaluating model effects.  Additionally, coefficients, statistics, fitted values, and residuals generated over many 
+Description: Linear model calculations are made for many random versions of data.
+    Using residual randomization in a permutation procedure, sums of squares are
+    calculated over many permutations to generate empirical probability distributions
+    for evaluating model effects.  Additionally, coefficients, statistics, fitted values, and residuals generated over many
     permutations can be used for various procedures including pairwise tests, prediction, classification, and
     model comparison.  This package should provide most tools one could need for the analysis of
     high-dimensional data, especially in ecology and evolutionary biology, but certainly other fields, as well.
@@ -26,7 +22,7 @@
 LazyData: true
 RoxygenNote: 7.3.2
 Imports: parallel, ape, ggplot2, Matrix
-Suggests: 
+Suggests:
     knitr,
     rmarkdown,
     testthat (>= 3.2.0),
